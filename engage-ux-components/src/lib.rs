--- conflicted
+++ resolved
@@ -69,10 +69,7 @@
 pub use banner::Banner;
 pub use breadcrumb::{Breadcrumb, BreadcrumbItem};
 pub use button::Button;
-<<<<<<< HEAD
-=======
 pub use card::Card;
->>>>>>> 640a1aa8
 pub use carousel::{Carousel, CarouselItem};
 pub use checkbox::Checkbox;
 pub use console::{AnsiColor, Console, ConsoleLine};
@@ -80,11 +77,8 @@
 pub use date_picker::{Date, DatePicker};
 pub use dialog::{AlertDialog, ConfirmDialog, FileDialog, Modal};
 pub use group::Group;
-<<<<<<< HEAD
-=======
 pub use icon::Icon;
 pub use image::Image;
->>>>>>> 640a1aa8
 pub use label::Label;
 pub use line_numbers::LineNumbers;
 pub use link::Link;
@@ -92,15 +86,12 @@
 pub use menu::{Drawer, Dropdown, HamburgerMenu, MenuItem};
 pub use pagination::Pagination;
 pub use progress::Progress;
-<<<<<<< HEAD
 pub use ruler::{Ruler, RulerOrientation, RulerUnit};
 pub use select::{Select, SelectOption};
-=======
 pub use radio::{RadioButton, RadioGroup};
 pub use ruler::{Ruler, RulerOrientation, RulerUnit};
 pub use select::{Select, SelectOption};
 pub use slider::Slider;
->>>>>>> 640a1aa8
 pub use table::Table;
 pub use tabs::{Tab, Tabs};
 pub use text::Text;
@@ -109,10 +100,7 @@
 pub use text_input::TextInput;
 pub use title_menu::{TitleMenu, TitleMenuItem};
 pub use toast::Toast;
-<<<<<<< HEAD
-=======
 pub use toggle::Toggle;
->>>>>>> 640a1aa8
 pub use tooltip::{Popover, Tooltip};
 pub use video::Video;
 pub use window::Window;
