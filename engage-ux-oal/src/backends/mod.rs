//! Platform-specific backend implementations
//!
//! This module provides the architecture for platform-specific rendering,
//! window management, input handling, and accessibility.

pub mod renderer;
<<<<<<< HEAD
pub mod screen_reader;
=======
>>>>>>> 640a1aa8
pub mod softbuffer_renderer;
pub mod window_backend;
pub mod winit_window;

<<<<<<< HEAD
#[cfg(target_os = "windows")]
pub mod screen_reader_windows;

#[cfg(target_os = "macos")]
pub mod screen_reader_macos;

#[cfg(target_os = "linux")]
pub mod screen_reader_linux;

#[cfg(target_os = "android")]
pub mod screen_reader_android;

#[cfg(target_os = "ios")]
pub mod screen_reader_ios;

pub use renderer::{RenderBackend, RenderCommand, RenderContext};
pub use screen_reader::{ScreenReaderBackend, StubScreenReader};
pub use softbuffer_renderer::SoftbufferRenderer;
pub use window_backend::{WindowBackend, WindowBackendEvent, WindowBounds, WindowState};
pub use winit_window::WinitWindowBackend;
=======
#[cfg(target_os = "linux")]
pub mod tiny_skia_renderer;

#[cfg(target_os = "linux")]
pub mod linux_accessibility;

pub use renderer::{RenderBackend, RenderCommand, RenderContext};
pub use softbuffer_renderer::SoftbufferRenderer;
pub use window_backend::{WindowBackend, WindowBackendEvent, WindowBounds, WindowState};
pub use winit_window::WinitWindowBackend;

#[cfg(target_os = "linux")]
pub use tiny_skia_renderer::TinySkiaRenderer;

#[cfg(target_os = "linux")]
pub use linux_accessibility::{
	AccessibilityError, AtSpiAccessibilityBridge, AtSpiState, aria_role_to_atspi_role,
};
>>>>>>> 640a1aa8

/// Platform-specific backend factory
pub trait BackendFactory {
	/// Create a renderer backend for the current platform
	fn create_renderer(&self) -> Box<dyn RenderBackend>;

	/// Create a window backend for the current platform
	fn create_window_backend(&self) -> Box<dyn WindowBackend>;

	/// Create a screen reader backend for the current platform
	fn create_screen_reader(&self) -> Box<dyn ScreenReaderBackend>;
}

/// Get the backend factory for the current platform
pub fn get_backend_factory() -> Box<dyn BackendFactory> {
	#[cfg(target_os = "windows")]
	return Box::new(crate::backends::platforms::WindowsBackendFactory);

	#[cfg(target_os = "macos")]
	return Box::new(crate::backends::platforms::MacOSBackendFactory);

	#[cfg(target_os = "linux")]
	return Box::new(crate::backends::platforms::LinuxBackendFactory);

	#[cfg(target_os = "android")]
	return Box::new(crate::backends::platforms::AndroidBackendFactory);

	#[cfg(target_os = "ios")]
	return Box::new(crate::backends::platforms::IOSBackendFactory);

	#[cfg(not(any(
		target_os = "windows",
		target_os = "macos",
		target_os = "linux",
		target_os = "android",
		target_os = "ios"
	)))]
	{
		// Fallback to a stub backend for unsupported platforms
		Box::new(crate::backends::platforms::StubBackendFactory)
	}
}

pub mod platforms {
	use super::*;

	// Stub implementation for platforms
	pub struct StubBackendFactory;

	impl BackendFactory for StubBackendFactory {
		fn create_renderer(&self) -> Box<dyn RenderBackend> {
			Box::new(renderer::StubRenderer)
		}

		fn create_window_backend(&self) -> Box<dyn WindowBackend> {
			Box::new(window_backend::StubWindowBackend::default())
		}

		fn create_screen_reader(&self) -> Box<dyn ScreenReaderBackend> {
			Box::new(screen_reader::StubScreenReader::new())
		}
	}

	// Platform-specific factories (to be implemented)
	#[cfg(target_os = "windows")]
	pub struct WindowsBackendFactory;

	#[cfg(target_os = "windows")]
	impl BackendFactory for WindowsBackendFactory {
		fn create_renderer(&self) -> Box<dyn RenderBackend> {
			// Using softbuffer for safe, cross-platform software rendering
			Box::new(softbuffer_renderer::SoftbufferRenderer::new())
		}

		fn create_window_backend(&self) -> Box<dyn WindowBackend> {
			// Using winit for safe, cross-platform window management
			Box::new(winit_window::WinitWindowBackend::new())
		}

		fn create_screen_reader(&self) -> Box<dyn ScreenReaderBackend> {
			Box::new(screen_reader_windows::WindowsScreenReader::new())
		}
	}

	#[cfg(target_os = "macos")]
	pub struct MacOSBackendFactory;

	#[cfg(target_os = "macos")]
	impl BackendFactory for MacOSBackendFactory {
		fn create_renderer(&self) -> Box<dyn RenderBackend> {
			// Using softbuffer for safe, cross-platform software rendering
			Box::new(softbuffer_renderer::SoftbufferRenderer::new())
		}

		fn create_window_backend(&self) -> Box<dyn WindowBackend> {
			// Using winit for safe, cross-platform window management
			Box::new(winit_window::WinitWindowBackend::new())
		}

		fn create_screen_reader(&self) -> Box<dyn ScreenReaderBackend> {
			Box::new(screen_reader_macos::MacOSScreenReader::new())
		}
	}

	#[cfg(target_os = "linux")]
	pub struct LinuxBackendFactory;

	#[cfg(target_os = "linux")]
	impl BackendFactory for LinuxBackendFactory {
		fn create_renderer(&self) -> Box<dyn RenderBackend> {
			// Using tiny-skia for high-quality 2D graphics rendering on Linux
			// tiny-skia provides Cairo/Skia-like capabilities with safe Rust
			Box::new(tiny_skia_renderer::TinySkiaRenderer::new())
		}

		fn create_window_backend(&self) -> Box<dyn WindowBackend> {
			// Using winit for safe, cross-platform window management
			// Winit supports both X11 and Wayland on Linux
			Box::new(winit_window::WinitWindowBackend::new())
		}

		fn create_screen_reader(&self) -> Box<dyn ScreenReaderBackend> {
			Box::new(screen_reader_linux::LinuxScreenReader::new())
		}
	}

	#[cfg(target_os = "android")]
	pub struct AndroidBackendFactory;

	#[cfg(target_os = "android")]
	impl BackendFactory for AndroidBackendFactory {
		fn create_renderer(&self) -> Box<dyn RenderBackend> {
			// Android implementation using softbuffer for software rendering.
			// Softbuffer provides a safe abstraction over Android's native Canvas API
			// through winit's Android support layer, ensuring compatibility with
			// the Android graphics stack while maintaining 100% safe Rust code.
			Box::new(softbuffer_renderer::SoftbufferRenderer::new())
		}

		fn create_window_backend(&self) -> Box<dyn WindowBackend> {
			// Android window management using winit.
			// Winit integrates with Android's Activity lifecycle and provides
			// native touch event handling, window state management, and
			// accessibility support (TalkBack ready through Android's native APIs).
			Box::new(winit_window::WinitWindowBackend::new())
		}

		fn create_screen_reader(&self) -> Box<dyn ScreenReaderBackend> {
			Box::new(screen_reader_android::AndroidScreenReader::new())
		}
	}

	#[cfg(target_os = "ios")]
	pub struct IOSBackendFactory;

	#[cfg(target_os = "ios")]
	impl BackendFactory for IOSBackendFactory {
		fn create_renderer(&self) -> Box<dyn RenderBackend> {
			// Using softbuffer for safe, cross-platform software rendering
			Box::new(softbuffer_renderer::SoftbufferRenderer::new())
		}

		fn create_window_backend(&self) -> Box<dyn WindowBackend> {
			// Using winit for safe, cross-platform window management
			Box::new(winit_window::WinitWindowBackend::new())
		}

		fn create_screen_reader(&self) -> Box<dyn ScreenReaderBackend> {
			Box::new(screen_reader_ios::IOSScreenReader::new())
		}
	}
}

#[cfg(test)]
mod tests {
	use super::*;

	#[test]
	fn test_backend_factory_creation() {
		let factory = get_backend_factory();
		let _renderer = factory.create_renderer();
		let _window = factory.create_window_backend();
		let _screen_reader = factory.create_screen_reader();
		// Test passes if backends can be created without panic
	}
}<|MERGE_RESOLUTION|>--- conflicted
+++ resolved
@@ -4,15 +4,11 @@
 //! window management, input handling, and accessibility.
 
 pub mod renderer;
-<<<<<<< HEAD
 pub mod screen_reader;
-=======
->>>>>>> 640a1aa8
 pub mod softbuffer_renderer;
 pub mod window_backend;
 pub mod winit_window;
 
-<<<<<<< HEAD
 #[cfg(target_os = "windows")]
 pub mod screen_reader_windows;
 
@@ -33,7 +29,6 @@
 pub use softbuffer_renderer::SoftbufferRenderer;
 pub use window_backend::{WindowBackend, WindowBackendEvent, WindowBounds, WindowState};
 pub use winit_window::WinitWindowBackend;
-=======
 #[cfg(target_os = "linux")]
 pub mod tiny_skia_renderer;
 
@@ -52,7 +47,6 @@
 pub use linux_accessibility::{
 	AccessibilityError, AtSpiAccessibilityBridge, AtSpiState, aria_role_to_atspi_role,
 };
->>>>>>> 640a1aa8
 
 /// Platform-specific backend factory
 pub trait BackendFactory {
